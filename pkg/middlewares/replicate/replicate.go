package replicate

import (
	"bytes"
	"context"
	"fmt"
	"io/ioutil"
	"net"
	"net/http"
	"os"
	"strings"
	"sync"
	"time"

	"github.com/traefik/traefik/v2/pkg/config/runtime"
	"github.com/traefik/traefik/v2/pkg/log"
	"github.com/traefik/traefik/v2/pkg/middlewares"
	"github.com/traefik/traefik/v2/pkg/middlewares/replicate/producer"
	"github.com/traefik/traefik/v2/pkg/middlewares/replicate/utils"
	"github.com/traefik/traefik/v2/pkg/safe"
)

const (
	middlewareType                = "Replicate"
	emptyJSONBody                 = "{}"
	defaultMaxProcessableBodySize = 1000000
)

// replicate is a middleware used to send copies of requests and responses to an arbitrary service.
type replicate struct {
	sync.RWMutex
	next                   http.Handler
	name                   string
	producer               producer.Producer
	wPool                  *utils.WorkerPool
	maxProcessableBodySize int
	discardedRequests      utils.SyncCounter
	failedRequests         utils.SyncCounter
	successfulRequests     utils.SyncCounter
}

// New creates a new http handler.
func New(ctx context.Context, next http.Handler, config *runtime.MiddlewareInfo, middlewareName string) http.Handler {
	ctx = middlewares.GetLoggerCtx(ctx, middlewareName, middlewareType)
	logger := log.FromContext(ctx)

	logger.Infof("creating middleware %v", middlewareName)
	maxProcessableBodySize := config.Replicate.MaxProcessableBodySize
	if maxProcessableBodySize <= 0 {
		logger.Warnf("maxProcessableBodySize from config equals zero or less, use default value: %d", defaultMaxProcessableBodySize)
		maxProcessableBodySize = defaultMaxProcessableBodySize
	}

	replicate := &replicate{
		next:                   next,
		name:                   middlewareName,
		producer:               nil,
		wPool:                  utils.NewLimitPool(ctx, config.Replicate.WorkerPoolSize),
		maxProcessableBodySize: maxProcessableBodySize,
		discardedRequests:      utils.NewSyncCounter(),
		failedRequests:         utils.NewSyncCounter(),
		successfulRequests:     utils.NewSyncCounter(),
	}
	replicate.wPool.Start()
	logger.Info("worker pool started")

	go replicate.connectProducer(ctx, config, middlewareName, next)
	return replicate
}

func (r *replicate) ServeHTTP(rw http.ResponseWriter, req *http.Request) {
	ctx := middlewares.GetLoggerCtx(context.Background(), r.name, middlewareType)
	logger := log.FromContext(ctx)

	eventRequest := producer.Payload{
		Body:    emptyJSONBody,
		Headers: map[string][]string{},
	}

	switch {
	case !isSupportedRequestFormat(req.Header.Get("Content-Type")):
<<<<<<< HEAD
		logger.Warn("ignoring requests with header 'Content-Type' " +
			"not 'application/json' or 'application/x-www-form-urlencoded', setting Event.Request to '{}'")
=======
		logger.Info("unsupported request Content-Type, setting Event.Request to '{}'")
>>>>>>> 1a2d0205
	case req.ContentLength > int64(r.maxProcessableBodySize):
		logger.Warnf("ignoring requests with too long body: body length is %d", req.ContentLength)
		r.discardedRequests.Inc()
		r.next.ServeHTTP(rw, req)
		return
	default:
		body := req.Body
		defer body.Close()

		requestBody, err := ioutil.ReadAll(body)
		if err != nil {
			msg := fmt.Sprintf("error reading request body: %e", err)
			logger.Error(msg)
			r.failedRequests.Inc()
			http.Error(rw, msg, http.StatusInternalServerError)
			return
		}
		req.Body = ioutil.NopCloser(bytes.NewReader(requestBody))

		eventRequest.Body = string(requestBody)
		eventRequest.Headers = req.Header
	}

	method := req.Method
	URL := req.URL.String()
	host := req.Host

	remoteAddr, _, err := net.SplitHostPort(req.RemoteAddr)
	if err != nil {
		logger.Warnf("invalid remote address: %s: %v", req.RemoteAddr, err)
		remoteAddr = req.RemoteAddr
	}

	recorder := newResponseRecorder(rw)
	r.next.ServeHTTP(recorder, req)
	responseBody := recorder.GetBody().Bytes()
	responseHeaders := recorder.Header()
	responseCode := recorder.GetStatusCode()

	_, err = rw.Write(responseBody)
	if err != nil {
		msg := fmt.Sprintf("failed to write response body: %e", err)
		logger.Errorf(msg)
		r.failedRequests.Inc()
		http.Error(rw, msg, http.StatusInternalServerError)
		return
	}

	var eventResponse producer.Payload
	if ct := responseHeaders.Get("Content-Type"); strings.Contains(ct, "application/json") {
		eventResponse = producer.Payload{
			Body:    string(responseBody),
			Headers: responseHeaders,
		}
	} else {
<<<<<<< HEAD
		logger.Warn("ignoring responses with header 'Content-Type' not 'application/json', setting Event.Response to '{}'")
=======
		logger.Info("unsupported response Content-Type, setting Event.Response to '{}'")
>>>>>>> 1a2d0205
		eventResponse = producer.Payload{
			Body:    emptyJSONBody,
			Headers: map[string][]string{},
		}
	}

	size := len(eventRequest.Body) + len(eventResponse.Body)
	if size > r.maxProcessableBodySize {
		logger.Warnf("ignoring request and response with too long body: total length is %d", size)
		r.discardedRequests.Inc()
		return
	}

	r.wPool.Do(func() {
		r.RWMutex.RLock()
		producerInstance := r.producer
		r.RWMutex.RUnlock()

		if producerInstance == nil {
			logger.Warn("has not yet connected to producer (or failed to connect)")
			r.discardedRequests.Inc()
			return
		}

		ev := producer.Event{
			Method:       method,
			URL:          URL,
			Host:         host,
			Client:       remoteAddr,
			Request:      eventRequest,
			Response:     eventResponse,
			ResponseCode: responseCode,
			Time:         time.Now().UTC(),
		}

		if !isVerifyEvent(ev) {
			r.discardedRequests.Inc()
			return
		}

		r.sendEvent(ctx, r.producer, ev, r.name)
	})
}

func isSupportedRequestFormat(format string) bool {
	supportedRequestFormat := []string{
		"application/json",
		"application/x-www-form-urlencoded",
	}

	format = strings.ToLower(format)
	for _, supportedFormat := range supportedRequestFormat {
		if strings.Contains(format, supportedFormat) {
			return true
		}
	}
	return false
}

// StartHeartbeat start regular message sending heartbeat message to kafka for  health checking.
func (r *replicate) StartHeartbeat(ctx context.Context, producer producer.Producer, name string, duration time.Duration) error {
	ctx = log.With(ctx, log.Str("component", "heartbeat"))
	safe.Go(func() {
		r.sendHeartbeat(ctx, producer, name, duration)
	})
	return nil
}

func (r *replicate) connectProducer(ctx context.Context, config *runtime.MiddlewareInfo, middlewareName string, next http.Handler) {
	logger := log.FromContext(ctx)

	producerInstance, err := producer.NewKafkaPublisher(config.Replicate.Topic, config.Replicate.HeartbeatTopic, config.Replicate.Brokers)
	if err != nil {
		logger.Fatalf("failed to create a producer: %v", err)
		return
	}
	producerInstance.Connect(ctx)

	r.RWMutex.Lock()
	r.producer = producerInstance
	r.RWMutex.Unlock()

	err = r.StartHeartbeat(ctx, r.producer, middlewareName, time.Second*10)
	if err != nil {
		logger.Warnf("failed to start sending heartbeat messages: %v", err)
	}
}

func (r *replicate) sendEvent(ctx context.Context, producer producer.Producer, event producer.Event, name string) {
	logger := log.FromContext(ctx)
	err := r.producer.ProduceEvent(event)
	switch {
	case err != nil:
		logger.Warnf("error sending event message to kafka: %v", err)
		r.failedRequests.Inc()
	default:
		r.successfulRequests.Inc()
	}
}

func (r *replicate) sendHeartbeat(ctx context.Context, p producer.Producer, name string, duration time.Duration) {
	logger := log.FromContext(ctx)
	logger.Info("Initial sending heartbeat messages")

	ticker := time.NewTicker(duration)
	defer ticker.Stop()

	for {
		select {
		case <-ctx.Done():
			logger.Info("stop sending heartbeat messages")
			return
		case <-ticker.C:
			hostname, err := os.Hostname()
			if err != nil {
				logger.Warnf("failed to resolve hostname: %v", err)
			}
			discarded := r.discardedRequests.Load()
			poolDiscarded := r.wPool.LoadDiscarded()
			heartbeat := producer.Heartbeat{
				Host:       hostname,
				Time:       time.Now().UTC(),
				Discarded:  discarded + poolDiscarded,
				Failed:     r.failedRequests.Load(),
				Successful: r.successfulRequests.Load(),
			}
			err = p.ProduceHeartbeat(heartbeat)
			if err != nil {
				logger.Warnf("failed to send message: %v", err)
				r.wPool.AddDiscarded(poolDiscarded)
				r.discardedRequests.Add(discarded)
				r.failedRequests.Add(heartbeat.Failed)
				r.successfulRequests.Add(heartbeat.Successful)
			}
		}
	}
}

func isVerifyEvent(ev producer.Event) bool {
	return ev.Host != "" && ev.Client != ""
}<|MERGE_RESOLUTION|>--- conflicted
+++ resolved
@@ -79,14 +79,9 @@
 
 	switch {
 	case !isSupportedRequestFormat(req.Header.Get("Content-Type")):
-<<<<<<< HEAD
-		logger.Warn("ignoring requests with header 'Content-Type' " +
-			"not 'application/json' or 'application/x-www-form-urlencoded', setting Event.Request to '{}'")
-=======
 		logger.Info("unsupported request Content-Type, setting Event.Request to '{}'")
->>>>>>> 1a2d0205
 	case req.ContentLength > int64(r.maxProcessableBodySize):
-		logger.Warnf("ignoring requests with too long body: body length is %d", req.ContentLength)
+		logger.Infof("ignoring requests with too long body: body length is %d", req.ContentLength)
 		r.discardedRequests.Inc()
 		r.next.ServeHTTP(rw, req)
 		return
@@ -140,11 +135,7 @@
 			Headers: responseHeaders,
 		}
 	} else {
-<<<<<<< HEAD
-		logger.Warn("ignoring responses with header 'Content-Type' not 'application/json', setting Event.Response to '{}'")
-=======
 		logger.Info("unsupported response Content-Type, setting Event.Response to '{}'")
->>>>>>> 1a2d0205
 		eventResponse = producer.Payload{
 			Body:    emptyJSONBody,
 			Headers: map[string][]string{},
