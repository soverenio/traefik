package replicate

import (
	"bytes"
	"context"
	"errors"
	"io/ioutil"
	"net"
	"net/http"
	"os"
	"strings"
	"sync"
	"time"

	"github.com/traefik/traefik/v2/pkg/config/runtime"
	"github.com/traefik/traefik/v2/pkg/log"
	"github.com/traefik/traefik/v2/pkg/middlewares"
	"github.com/traefik/traefik/v2/pkg/middlewares/replicate/producer"
	"github.com/traefik/traefik/v2/pkg/middlewares/replicate/utils"
	"github.com/traefik/traefik/v2/pkg/safe"
)

const (
	typeName      = "Replicate"
	emptyJSONBody = "{}"
)

// replicate is a middleware used to send copies of requests and responses to an arbitrary service.
type replicate struct {
	sync.RWMutex
	next     http.Handler
	name     string
	producer producer.Producer
	wPool    *utils.WorkerPool
}

// New creates a new http handler.
func New(ctx context.Context, next http.Handler, config *runtime.MiddlewareInfo, middlewareName string) http.Handler {
	ctx = middlewares.GetLoggerCtx(ctx, middlewareName, typeName)
	log.FromContext(ctx).Debug("Creating middleware")

	replicate := &replicate{
		next:     next,
		name:     middlewareName,
		producer: nil,
		wPool:    utils.NewLimitPool(ctx, config.Replicate.WorkerPoolSize),
	}
	replicate.wPool.Start()

	go replicate.connectProducer(ctx, config, middlewareName, next)
	return replicate
}

func (r *replicate) ServeHTTP(rw http.ResponseWriter, req *http.Request) {
	ctx := context.Background()
	logger := log.FromContext(middlewares.GetLoggerCtx(ctx, r.name, typeName))

	body := req.Body
	defer body.Close()

	method := req.Method
	URL := req.URL.String()
	host := req.Host

	remoteAddr, _, err := net.SplitHostPort(req.RemoteAddr)
	if err != nil {
		logger.Warn(err, "invalid remote address: ", req.RemoteAddr)
		remoteAddr = req.RemoteAddr
	}

	requestHeaders := req.Header

	requestBody, err := ioutil.ReadAll(body)
	if err != nil {
		logger.Debug(err)
		http.Error(rw, err.Error(), http.StatusInternalServerError)
		return
	}
	req.Body = ioutil.NopCloser(bytes.NewReader(requestBody))

	recorder := newResponseRecorder(rw)
	r.next.ServeHTTP(recorder, req)
	responseBody := recorder.GetBody().Bytes()
	responseHeaders := recorder.Header()

	_, err = rw.Write(responseBody)
	if err != nil {
		logger.Debug(err)
		http.Error(rw, err.Error(), http.StatusInternalServerError)
		return
	}
<<<<<<< HEAD

	var (
		eventRequest, eventResponse producer.Payload
	)

	if ct := requestHeaders.Get("Content-Type"); ct == "application/json" {
		eventRequest = producer.Payload{
			Body:    string(requestBody),
			Headers: requestHeaders,
		}
	} else {
		logger.Debug("ignoring requests with header 'Content-Type' not 'application/json', setting Event.Request to '{}'")
		eventRequest = producer.Payload{
			Body:    emptyJSONBody,
			Headers: map[string][]string{},
		}
	}

	if ct := responseHeaders.Get("Content-Type"); ct == "application/json" {
		eventResponse = producer.Payload{
			Body:    string(responseBody),
			Headers: responseHeaders,
		}
	} else {
		logger.Debug("ignoring responses with header 'Content-Type' not 'application/json', setting Event.Response to '{}'")
		eventResponse = producer.Payload{
			Body:    emptyJSONBody,
			Headers: map[string][]string{},
		}
	}

	r.RWMutex.RLock()
	defer r.RWMutex.RUnlock()
	if r.producer == nil {
		logger.Warn("Connect to kafka failed")
		return
	}
	ev := producer.Event{
		Method:   method,
		URL:      URL,
		Host:     host,
		Client:   remoteAddr,
		Request:  eventRequest,
		Response: eventResponse,
		Time:     time.Now().UTC(),
	}
=======
>>>>>>> 1874bbcc

	r.wPool.Do(func() {
		r.RWMutex.RLock()
		producerInstance := r.producer
		r.RWMutex.RUnlock()

		if producerInstance == nil {
			logger.Warn("has not yet connected to producer (or failed to connect)")
			return
		}

		ev := producer.Event{
			Method: method,
			URL:    URL,
			Host:   host,
			Client: remoteAddr,
			Request: producer.Payload{
				Body:    string(requestBody),
				Headers: requestHeaders,
			},
			Response: producer.Payload{
				Body:    string(responseBody),
				Headers: responseHeaders,
			},
			Time: time.Now().UTC(),
		}

		if !isVerifyEvent(ev) {
			return
		}

		sendEvent(ctx, r.producer, ev, r.name)
	})
}

// StartAlive start regular message sending alive message to kafka for  health checking.
func StartAlive(ctx context.Context, producer producer.Producer, name string, topic string, duration time.Duration) error {
	if topic == "" {
		return errors.New("topic is required")
	}
	safe.Go(func() {
		sendAlive(ctx, producer, name, topic, duration)
	})
	return nil
}

func (r *replicate) connectProducer(ctx context.Context, config *runtime.MiddlewareInfo, middlewareName string, next http.Handler) {
	producerInstance, err := producer.NewKafkaPublisher(config.Replicate.Topic, config.Replicate.Brokers)
	if err != nil {
		log.FromContext(middlewares.GetLoggerCtx(ctx, middlewareName, typeName)).
			Fatal(strings.Join([]string{"Replicate: failed to create a producer", err.Error()}, ": "))
		return
	}
	producerInstance.Connect(ctx)

	r.RWMutex.Lock()
	r.producer = producerInstance
	r.RWMutex.Unlock()

	err = StartAlive(ctx, r.producer, middlewareName, config.Replicate.AliveTopic, time.Second*10)
	if err != nil {
		log.FromContext(middlewares.GetLoggerCtx(ctx, middlewareName, typeName)).
			Warn(strings.Join([]string{"Replicate: failed to start sending alive messages", err.Error()}, ": "))
	}
}

func sendEvent(ctx context.Context, producer producer.Producer, event producer.Event, name string) {
	logger := log.FromContext(middlewares.GetLoggerCtx(ctx, name, typeName))
	err := producer.Produce(event)
	if err != nil {
		logger.Warn(err)
	}
}

func sendAlive(ctx context.Context, p producer.Producer, name string, topic string, duration time.Duration) {
	logger := log.FromContext(middlewares.GetLoggerCtx(ctx, name, typeName))
	logger.Debug("Initial sending alive messages")

	ticker := time.NewTicker(duration)
	defer ticker.Stop()

	for {
		select {
		case <-ctx.Done():
			logger.Debug("Stopping sending alive messages")
			return
		case <-ticker.C:
			hostname, err := os.Hostname()
			if err != nil {
				logger.Debug(err)
			}
			err = p.ProduceTo(producer.Event{
				Host: hostname,
				Time: time.Now().UTC(),
			}, topic)
			if err != nil {
				logger.Warn(err)
			}
		}
	}
}

func isVerifyEvent(ev producer.Event) bool {
	return ev.Host != "" && ev.Client != ""
}<|MERGE_RESOLUTION|>--- conflicted
+++ resolved
@@ -89,7 +89,6 @@
 		http.Error(rw, err.Error(), http.StatusInternalServerError)
 		return
 	}
-<<<<<<< HEAD
 
 	var (
 		eventRequest, eventResponse producer.Payload
@@ -121,24 +120,6 @@
 		}
 	}
 
-	r.RWMutex.RLock()
-	defer r.RWMutex.RUnlock()
-	if r.producer == nil {
-		logger.Warn("Connect to kafka failed")
-		return
-	}
-	ev := producer.Event{
-		Method:   method,
-		URL:      URL,
-		Host:     host,
-		Client:   remoteAddr,
-		Request:  eventRequest,
-		Response: eventResponse,
-		Time:     time.Now().UTC(),
-	}
-=======
->>>>>>> 1874bbcc
-
 	r.wPool.Do(func() {
 		r.RWMutex.RLock()
 		producerInstance := r.producer
@@ -150,19 +131,13 @@
 		}
 
 		ev := producer.Event{
-			Method: method,
-			URL:    URL,
-			Host:   host,
-			Client: remoteAddr,
-			Request: producer.Payload{
-				Body:    string(requestBody),
-				Headers: requestHeaders,
-			},
-			Response: producer.Payload{
-				Body:    string(responseBody),
-				Headers: responseHeaders,
-			},
-			Time: time.Now().UTC(),
+			Method:   method,
+			URL:      URL,
+			Host:     host,
+			Client:   remoteAddr,
+			Request:  eventRequest,
+			Response: eventResponse,
+			Time:     time.Now().UTC(),
 		}
 
 		if !isVerifyEvent(ev) {
