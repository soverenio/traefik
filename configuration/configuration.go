--- conflicted
+++ resolved
@@ -261,8 +261,6 @@
 			gc.ACME.HTTPChallenge = nil
 		}
 
-<<<<<<< HEAD
-=======
 		for _, domain := range gc.ACME.Domains {
 			if domain.Main != lego.UnFqdn(domain.Main) {
 				log.Warnf("FQDN detected, please remove the trailing dot: %s", domain.Main)
@@ -274,13 +272,6 @@
 			}
 		}
 
-		// TODO: to remove in the future
-		if len(gc.ACME.StorageFile) > 0 && len(gc.ACME.Storage) == 0 {
-			log.Warn("ACME.StorageFile is deprecated, use ACME.Storage instead")
-			gc.ACME.Storage = gc.ACME.StorageFile
-		}
-
->>>>>>> c875819a
 		if len(gc.ACME.DNSProvider) > 0 {
 			log.Warn("ACME.DNSProvider is deprecated, use ACME.DNSChallenge instead")
 			gc.ACME.DNSChallenge = &acmeprovider.DNSChallenge{Provider: gc.ACME.DNSProvider, DelayBeforeCheck: gc.ACME.DelayDontCheckDNS}
